use crate::PeerId;
use serde::{Deserialize, Serialize};

pub trait HandshakeProtocol: Send + Sync + 'static {
    fn create_request(&self, from: PeerId, to: PeerId, now: u64) -> Vec<u8>;
    fn verify_request(&self, data: Vec<u8>, expected_from: PeerId, expected_to: PeerId, now: u64) -> Result<(), String>;
    fn create_response(&self, from: PeerId, to: PeerId, now: u64) -> Vec<u8>;
    fn verify_response(&self, data: Vec<u8>, expected_from: PeerId, expected_to: PeerId, now: u64) -> Result<(), String>;
}

const HASH_SEED: &str = "atm0s-small-p2p";
const HANDSHAKE_TIMEOUT: u64 = 30_000;

#[derive(Debug, Serialize, Deserialize)]
struct HandshakeMessage {
    payload: Vec<u8>,
    signature: Vec<u8>,
}

#[derive(Debug, Serialize, Deserialize)]
struct HandshakeData {
    from: PeerId,
    to: PeerId,
    timestamp: u64,
    is_initiator: bool,
}

/// Simple secure_key protect with hash
/// Idea is we serialize HandshakeData to bytes with bincode then concat it with secure_key and a seed
/// Then compare received hash for ensuring two nodes have same secure_key
/// at_ts timestamp is used for avoiding relay attach, if it older than HANDSHAKE_TIMEOUT then we reject
pub struct SharedKeyHandshake {
    secure_key: String,
}

impl From<&str> for SharedKeyHandshake {
    fn from(value: &str) -> Self {
        Self { secure_key: value.to_owned() }
    }
}

impl SharedKeyHandshake {
    fn generate_handshake(&self, from: PeerId, to: PeerId, is_client: bool, now: u64) -> Vec<u8> {
        let handshake_data = HandshakeData {
            from,
            to,
            timestamp: now,
            is_initiator: is_client,
        };

        let data = bincode::serialize(&handshake_data).unwrap();
        let mut hash_input = data.clone();
        hash_input.extend_from_slice(self.secure_key.as_bytes());
        hash_input.extend_from_slice(HASH_SEED.as_bytes());

        let hash = blake3::hash(&hash_input).as_bytes().to_vec();

        let handshake = HandshakeMessage { payload: data, signature: hash };
        bincode::serialize(&handshake).unwrap()
    }

    fn validate_handshake(&self, data: Vec<u8>, expected_from: PeerId, expected_to: PeerId, expected_is_client: bool, current_ts: u64) -> Result<(), String> {
        let handshake: HandshakeMessage = bincode::deserialize(&data).map_err(|_| "Invalid handshake format".to_string())?;

        let handshake_data: HandshakeData = bincode::deserialize(&handshake.payload).map_err(|_| "Invalid handshake data format".to_string())?;

        // Verify timestamp
<<<<<<< HEAD
        let current_ts = now_ms();
        if current_ts - handshake_data.timestamp > HANDSHAKE_TIMEOUT {
=======
        if current_ts > handshake_data.timestamp + HANDSHAKE_TIMEOUT {
>>>>>>> 0b2d2c32
            return Err(format!("Handshake timeout {} vs {}", current_ts, handshake_data.timestamp));
        }

        // Verify peer IDs
        if handshake_data.from != expected_from || handshake_data.to != expected_to {
            return Err("Invalid peer IDs".to_string());
        }

        // Verify client/server role
        if handshake_data.is_initiator != expected_is_client {
            return Err("Invalid client/server role".to_string());
        }

        // Verify hash
        let mut hash_input = handshake.payload;
        hash_input.extend_from_slice(self.secure_key.as_bytes());
        hash_input.extend_from_slice(HASH_SEED.as_bytes());
        let expected_hash = blake3::hash(&hash_input).as_bytes().to_vec();

        if handshake.signature != expected_hash {
            return Err("Invalid handshake hash".to_string());
        }

        Ok(())
    }
}

impl HandshakeProtocol for SharedKeyHandshake {
    fn create_request(&self, from: PeerId, to: PeerId, now: u64) -> Vec<u8> {
        self.generate_handshake(from, to, true, now)
    }

    fn verify_request(&self, data: Vec<u8>, expected_from: PeerId, expected_to: PeerId, now: u64) -> Result<(), String> {
        self.validate_handshake(data, expected_from, expected_to, true, now)
    }

    fn create_response(&self, from: PeerId, to: PeerId, now: u64) -> Vec<u8> {
        self.generate_handshake(from, to, false, now)
    }

    fn verify_response(&self, data: Vec<u8>, expected_from: PeerId, expected_to: PeerId, now: u64) -> Result<(), String> {
        self.validate_handshake(data, expected_from, expected_to, false, now)
    }
}

#[cfg(test)]
mod tests {
    use crate::now_ms;

    use super::*;

    #[test]
    fn test_handshake_flow() {
        let secure = SharedKeyHandshake::from("test_key");
        let peer1 = PeerId::from(1);
        let peer2 = PeerId::from(2);

        // Test request handshake
        let request = secure.create_request(peer1, peer2, now_ms());
        assert!(secure.verify_request(request, peer1, peer2, now_ms()).is_ok());

        // Test response handshake
        let response = secure.create_response(peer2, peer1, now_ms());
        assert!(secure.verify_response(response, peer2, peer1, now_ms()).is_ok());
    }

    #[test]
    fn test_invalid_handshake() {
        let secure1 = SharedKeyHandshake::from("key1");
        let secure2 = SharedKeyHandshake::from("key2");
        let peer1 = PeerId::from(1);
        let peer2 = PeerId::from(2);

        let request = secure1.create_request(peer1, peer2, now_ms());
        assert!(secure2.verify_request(request, peer1, peer2, now_ms()).is_err());
    }

    #[test]
    fn test_handshake_timeout() {
        let secure = SharedKeyHandshake::from("test_key");
        let peer1 = PeerId::from(1);
        let peer2 = PeerId::from(2);

        // when date of peer2 is faster than peer1
        let request = secure.create_request(peer2, peer1, 1000);
        assert!(secure.verify_request(request, peer2, peer1, 980).is_ok());

        // when peer2 is too slow
        let request = secure.create_request(peer2, peer1, 1000);
        assert!(secure.verify_request(request, peer2, peer1, 1000 + HANDSHAKE_TIMEOUT + 1).is_err());
    }
}<|MERGE_RESOLUTION|>--- conflicted
+++ resolved
@@ -65,12 +65,7 @@
         let handshake_data: HandshakeData = bincode::deserialize(&handshake.payload).map_err(|_| "Invalid handshake data format".to_string())?;
 
         // Verify timestamp
-<<<<<<< HEAD
-        let current_ts = now_ms();
-        if current_ts - handshake_data.timestamp > HANDSHAKE_TIMEOUT {
-=======
         if current_ts > handshake_data.timestamp + HANDSHAKE_TIMEOUT {
->>>>>>> 0b2d2c32
             return Err(format!("Handshake timeout {} vs {}", current_ts, handshake_data.timestamp));
         }
 
